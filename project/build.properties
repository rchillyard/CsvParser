#
# Copyright (c) 2019. Phasmid Software
#

<<<<<<< HEAD
sbt.version=1.3.8
=======
# suppress inspection "UnusedProperty"
sbt.version=1.3.9
>>>>>>> dc739259
<|MERGE_RESOLUTION|>--- conflicted
+++ resolved
@@ -2,9 +2,5 @@
 # Copyright (c) 2019. Phasmid Software
 #
 
-<<<<<<< HEAD
-sbt.version=1.3.8
-=======
 # suppress inspection "UnusedProperty"
-sbt.version=1.3.9
->>>>>>> dc739259
+sbt.version=1.3.9