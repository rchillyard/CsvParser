/*
 * Copyright (c) 2019. Phasmid Software
 */

package com.phasmidsoftware.render

<<<<<<< HEAD
import org.scalatest.{flatspec, matchers}

class TreeWriterSpec extends flatspec.AnyFlatSpec with matchers.should.Matchers {
=======
import org.scalatest.flatspec
import org.scalatest.matchers.should

class TreeWriterSpec extends flatspec.AnyFlatSpec with should.Matchers {
>>>>>>> 4b5eb0ec

  case class HTML(x: String, ao: Option[String], attrs: Map[String, String], hs: Seq[HTML])

  object HTML {
    def apply(x: String): HTML = apply(x, None, Map.empty)

    def apply(x: String, ao: Option[String], as: Map[String, String]): HTML = apply(x, ao, as, Nil)

    def apply(x: String, a: String): HTML = apply(x, Some(a), Map.empty, Nil)

    def apply(x: String, hs: Seq[HTML]): HTML = apply(x, None, Map.empty, hs)

    trait HTMLTreeWriter extends TreeWriter[HTML] {
      def evaluate(node: Node): HTML = HTML(node.style, node.content map (identity), node.attributes, node.children map evaluate)
    }

    implicit object HTMLTreeWriter extends HTMLTreeWriter

  }

  behavior of "TreeWriter"

  import HTML._

  it should "implement node correctly for 1" in {
    implicitly[TreeWriter[HTML]].evaluate(Node("1")) shouldBe HTML("1")
    implicitly[TreeWriter[HTML]].evaluate(Node("1", Map("name" -> "x"))) shouldBe HTML("1", None, Map("name" -> "x"))
  }


}<|MERGE_RESOLUTION|>--- conflicted
+++ resolved
@@ -4,16 +4,10 @@
 
 package com.phasmidsoftware.render
 
-<<<<<<< HEAD
-import org.scalatest.{flatspec, matchers}
-
-class TreeWriterSpec extends flatspec.AnyFlatSpec with matchers.should.Matchers {
-=======
 import org.scalatest.flatspec
 import org.scalatest.matchers.should
 
 class TreeWriterSpec extends flatspec.AnyFlatSpec with should.Matchers {
->>>>>>> 4b5eb0ec
 
   case class HTML(x: String, ao: Option[String], attrs: Map[String, String], hs: Seq[HTML])
 
@@ -27,7 +21,7 @@
     def apply(x: String, hs: Seq[HTML]): HTML = apply(x, None, Map.empty, hs)
 
     trait HTMLTreeWriter extends TreeWriter[HTML] {
-      def evaluate(node: Node): HTML = HTML(node.style, node.content map (identity), node.attributes, node.children map evaluate)
+      def evaluate(node: Node): HTML = HTML(node.style, node.content map identity, node.attributes, node.children map evaluate)
     }
 
     implicit object HTMLTreeWriter extends HTMLTreeWriter
