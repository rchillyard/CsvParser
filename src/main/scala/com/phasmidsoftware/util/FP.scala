/*
 * Copyright (c) 2019. Phasmid Software
 */

package com.phasmidsoftware.util

import java.net.URL

import scala.util.{Failure, Success, Try}

object FP {
  /**
    *
    * @param xys a sequence of Try[X]
    * @tparam X the underlying type
    * @return a Try of Seq[X]
    *         NOTE: that the output collection type will be Seq, regardless of the input type
    */
  def sequence[X](xys: Seq[Try[X]]): Try[Seq[X]] = (Try(Seq[X]()) /: xys) {
    (xsy, xy) => for (xs <- xsy; x <- xy) yield xs :+ x
  }

  /**
    * Method to yield a Try[URL] for a resource name and a given class.
    *
    * @param resourceName the name of the resource.
    * @param clazz        the class, relative to which, the resource can be found.
    * @return a Try[URL]
    */
  def getURLForResource(resourceName: String, clazz: Class[_] = getClass): Try[URL] = Option(clazz.getResource(resourceName)) match {
    case Some(u) => Success(u)
<<<<<<< HEAD
    case None => Failure(TableParserException(s"$resourceName is not a valid resource for $clazz"))
  }

  def indexFound(w: String, i: Int): Try[Int] = i match {
    case x if x >= 0 => Success(x)
    case _ => Failure(TableParserException(s"Header column $w not found"))
=======
    case None => Failure(ParserException(s"$resourceName is not a valid resource for $clazz"))
>>>>>>> f316825a
  }


}

case class TableParserException(msg: String, e: Throwable = null) extends Exception(msg, e)<|MERGE_RESOLUTION|>--- conflicted
+++ resolved
@@ -5,6 +5,8 @@
 package com.phasmidsoftware.util
 
 import java.net.URL
+
+import com.phasmidsoftware.parse.ParserException
 
 import scala.util.{Failure, Success, Try}
 
@@ -29,16 +31,12 @@
     */
   def getURLForResource(resourceName: String, clazz: Class[_] = getClass): Try[URL] = Option(clazz.getResource(resourceName)) match {
     case Some(u) => Success(u)
-<<<<<<< HEAD
     case None => Failure(TableParserException(s"$resourceName is not a valid resource for $clazz"))
   }
 
   def indexFound(w: String, i: Int): Try[Int] = i match {
     case x if x >= 0 => Success(x)
     case _ => Failure(TableParserException(s"Header column $w not found"))
-=======
-    case None => Failure(ParserException(s"$resourceName is not a valid resource for $clazz"))
->>>>>>> f316825a
   }
 
 
