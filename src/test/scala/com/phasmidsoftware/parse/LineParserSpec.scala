/*
 * Copyright (c) 2019. Phasmid Software
 */

package com.phasmidsoftware.parse

<<<<<<< HEAD
import org.scalatest.{flatspec, matchers}

import scala.util.Success

class LineParserSpec extends flatspec.AnyFlatSpec with matchers.should.Matchers {
=======
import org.scalatest.flatspec
import org.scalatest.matchers.should

import scala.util.Success

class LineParserSpec extends flatspec.AnyFlatSpec with should.Matchers {
>>>>>>> 4b5eb0ec

  val hgTabbed = "Hello\tGoodbye"
  val hgSerial = "Hello, Goodbye"
  val hgSerialWithList = "Hello, Goodbye|From|Me"
  val p1 = new LineParser(", *".r, """[^,]*""".r, "{}", ',', quote = '"')

  behavior of "LineParser"
  // TODO fix deprecation of syntax (next two lines).
  val p2 = new LineParser("""\t""".r, """[^\t]*""".r, "", '|', quote = '\'')
<<<<<<< HEAD
  val p3 = new LineParser(", *".r, """[\w_?:=./]+""".r, "", '|', quote = '\'')
  val p4 = new LineParser("""\|""".r, """[^|]*""".r, "{}", ',', quote = '\"')
=======
  val p3 = new LineParser(", *".r, """[\w_\?:=\./]+""".r, "", '|', quote = '\'')
  //  val p4 = new LineParser("""\|""".r, """[^|]*""".r, "{}", ',', quote = '"')
>>>>>>> 4b5eb0ec
  private val helloQuoteGoodbye = """"Hello ""Goodbye""""
  private val HelloGoodbye = """Hello "Goodbye"""
  val HelloCommaGoodbye = """{Hello,Goodbye}"""

  it should "parse cell" in {
    p1.parseAll(p1.cell, "Hello") should matchPattern { case p1.Success("Hello", _) => }
    p2.parseAll(p2.cell, "Hello") should matchPattern { case p2.Success("Hello", _) => }
    p3.parseAll(p3.cell, "http://www.imdb.com/title/tt0499549/?ref_=fn_tt_tt_1") should matchPattern { case p3.Success("http://www.imdb.com/title/tt0499549/?ref_=fn_tt_tt_1", _) => }
    p3.parse(p3.cell, "http://www.imdb.com/title/tt5289954/?ref_=fn_tt_tt_1,,,,,,,12,7.1,,0") should matchPattern { case p3.Success("http://www.imdb.com/title/tt5289954/?ref_=fn_tt_tt_1", _) => }
    p1.parse(p1.cell, "http://www.imdb.com/title/tt5289954/?ref_=fn_tt_tt_1,,,,,,,12,7.1,,0") should matchPattern { case p1.Success("http://www.imdb.com/title/tt5289954/?ref_=fn_tt_tt_1", _) => }
    p1.parseAll(p1.cell, helloQuoteGoodbye) should matchPattern { case p1.Success(`HelloGoodbye`, _) => }
  }

  it should "parse quotedStringWithQuotesAsList" in {
    p1.parseAll(p1.quotedStringWithQuotesAsList, helloQuoteGoodbye) should matchPattern { case p1.Success(Seq("Hello ", "Goodbye"), _) => }

  }
  it should "parse quotedStringWithQuotes" in {
    val result = p1.parseAll(p1.quotedStringWithQuotes, helloQuoteGoodbye)
    result should matchPattern { case p1.Success(_, _) => }
    result.get shouldBe HelloGoodbye

  }
  it should "parse quotedString" in {
    p1.parseAll(p1.quotedString, """"Hello\tGoodbye"""") should matchPattern { case p1.Success("""Hello\tGoodbye""", _) => }
    p2.parseAll(p2.quotedString, """'Hello,Goodbye'""") should matchPattern { case p2.Success("""Hello,Goodbye""", _) => }
    p1.parseAll(p1.quotedString, helloQuoteGoodbye) should matchPattern { case p1.Success(`HelloGoodbye`, _) => }
  }

  it should "parse quotedString with internal quotes" in {
    p1.parseAll(p1.quotedString, helloQuoteGoodbye) should matchPattern { case p1.Success(`HelloGoodbye`, _) => }
  }

  it should "parse list" in {
    p1.parseAll(p1.list, HelloCommaGoodbye) should matchPattern { case p1.Success(`HelloCommaGoodbye`, _) => }
    p2.parseAll(p2.list, "Hello") should matchPattern { case p2.Failure(_, _) => }
    p2.parseAll(p2.list, """Hello|Goodbye""") should matchPattern { case p2.Success("{Hello,Goodbye}", _) => }
    p2.parseAll(p2.list, """Action|Adventure|Fantasy|Sci-Fi""") should matchPattern { case p2.Success("{Action,Adventure,Fantasy,Sci-Fi}", _) => }

  }

  it should "parse row" in {
    p1.parseAll(p1.row, hgSerial) should matchPattern { case p1.Success(Seq("Hello", "Goodbye"), _) => }
    p2.parseAll(p2.row, hgTabbed) should matchPattern { case p2.Success(Seq("Hello", "Goodbye"), _) => }
    p1.parseAll(p1.row, helloQuoteGoodbye) should matchPattern { case p1.Success(Seq(`HelloGoodbye`), _) => }
  }

  it should "parseRow" in {
    p1.parseRow(hgSerial) should matchPattern { case Success(Seq("Hello", "Goodbye")) => }
    p2.parseRow(hgTabbed) should matchPattern { case Success(Seq("Hello", "Goodbye")) => }
    p3.parseRow(hgSerialWithList) should matchPattern { case Success(Seq("Hello", "{Goodbye,From,Me}")) => }
    p1.parseRow(helloQuoteGoodbye) should matchPattern { case Success(Seq(`HelloGoodbye`)) => }
  }

}<|MERGE_RESOLUTION|>--- conflicted
+++ resolved
@@ -4,20 +4,12 @@
 
 package com.phasmidsoftware.parse
 
-<<<<<<< HEAD
-import org.scalatest.{flatspec, matchers}
-
-import scala.util.Success
-
-class LineParserSpec extends flatspec.AnyFlatSpec with matchers.should.Matchers {
-=======
 import org.scalatest.flatspec
 import org.scalatest.matchers.should
 
 import scala.util.Success
 
 class LineParserSpec extends flatspec.AnyFlatSpec with should.Matchers {
->>>>>>> 4b5eb0ec
 
   val hgTabbed = "Hello\tGoodbye"
   val hgSerial = "Hello, Goodbye"
@@ -27,13 +19,8 @@
   behavior of "LineParser"
   // TODO fix deprecation of syntax (next two lines).
   val p2 = new LineParser("""\t""".r, """[^\t]*""".r, "", '|', quote = '\'')
-<<<<<<< HEAD
-  val p3 = new LineParser(", *".r, """[\w_?:=./]+""".r, "", '|', quote = '\'')
-  val p4 = new LineParser("""\|""".r, """[^|]*""".r, "{}", ',', quote = '\"')
-=======
   val p3 = new LineParser(", *".r, """[\w_\?:=\./]+""".r, "", '|', quote = '\'')
   //  val p4 = new LineParser("""\|""".r, """[^|]*""".r, "{}", ',', quote = '"')
->>>>>>> 4b5eb0ec
   private val helloQuoteGoodbye = """"Hello ""Goodbye""""
   private val HelloGoodbye = """Hello "Goodbye"""
   val HelloCommaGoodbye = """{Hello,Goodbye}"""
