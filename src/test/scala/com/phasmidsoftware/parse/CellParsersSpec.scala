--- conflicted
+++ resolved
@@ -4,12 +4,6 @@
 
 package com.phasmidsoftware.parse
 
-<<<<<<< HEAD
-import com.phasmidsoftware.table.{Header, Row}
-import org.joda.time.LocalDate
-import org.joda.time.format.DateTimeFormat
-import org.scalatest.{flatspec, matchers}
-=======
 import java.util.GregorianCalendar
 
 import com.phasmidsoftware.table.{Header, Row}
@@ -17,15 +11,10 @@
 import org.joda.time.format.DateTimeFormat
 import org.scalatest.flatspec
 import org.scalatest.matchers.should
->>>>>>> 4b5eb0ec
 
 import scala.util.{Failure, Success}
 
-<<<<<<< HEAD
-class CellParsersSpec extends flatspec.AnyFlatSpec with matchers.should.Matchers {
-=======
 class CellParsersSpec extends flatspec.AnyFlatSpec with should.Matchers {
->>>>>>> 4b5eb0ec
 
   case class MyNumber(x: Int)
 
@@ -129,30 +118,19 @@
   }
 
   private val partlyCloudy = "Partly Cloudy"
-  private val date = new GregorianCalendar(2018, 8, 16).getTime
   it should "convertTo DailyRaptorReport" in {
     val r = RowValues(Row(Seq("09/16/2018", partlyCloudy, "3308", "5"), Header.create("Date", "Weather", "BW", "RT")))
     import DailyRaptorReportParser._
     // TODO fix deprecation here and 7 lines down.
-<<<<<<< HEAD
     val date = new LocalDate(2018, 9, 16)
     r.convertTo[DailyRaptorReport] shouldBe Success(DailyRaptorReport(date, partlyCloudy, 3308, 5))
-=======
-    //noinspection ScalaDeprecation
-    r.convertTo[DailyRaptorReport] shouldBe Success(DailyRaptorReport(LocalDate.fromDateFields(date), partlyCloudy, 3308, 5))
->>>>>>> 4b5eb0ec
   }
 
   it should "convertTo DailyRaptorReport in ISO date parse" in {
     val r = RowValues(Row(Seq("2018-09-16", partlyCloudy, "3308", "5"), Header.create("Date", "Weather", "BW", "RT")))
     import DailyRaptorReportParserISO._
-<<<<<<< HEAD
     val date = new LocalDate(2018, 9, 16)
     r.convertTo[DailyRaptorReport] shouldBe Success(DailyRaptorReport(date, partlyCloudy, 3308, 5))
-=======
-    //noinspection ScalaDeprecation
-    r.convertTo[DailyRaptorReport] shouldBe Success(DailyRaptorReport(LocalDate.fromDateFields(date), partlyCloudy, 3308, 5))
->>>>>>> 4b5eb0ec
   }
 
   it should "convertTo Seq[Int]" in {
