/*
 * Copyright (c) 2019. Phasmid Software
 */

package com.phasmidsoftware.parse

import scala.annotation.tailrec
import scala.util.Try
import scala.util.matching.Regex
import scala.util.parsing.combinator.JavaTokenParsers

/**
  * LineParser: class to parse lines of a CSV file.
  * NOTE: list elements always appear as a string in the form { element0 , element1 , ... }
  *
  * @param delimiter     a Regex used to match a delimiter between cells in a row.
  * @param string        a Regex used to match the content of a cell.
  * @param enclosures    the enclosure characters around a list (if any).
  * @param listSeparator the list separator character.
  * @param quote         the quote character which is able to preempt the string regex:
  *                      between two quote characters,
  *                      there can be any number of any character (other than quote).
  * @param verbose       will print the various parameters.
  */
class LineParser(delimiter: Regex, string: Regex, enclosures: String, listSeparator: Char, quote: Char, verbose: Boolean = false) extends JavaTokenParsers {

  if (verbose) println(s"delimiter: '${delimiter.regex}', string: '${string.regex}', enclosures: '$enclosures', quote: '$quote', listSeparator: '$listSeparator', ")
  runChecks()

  override def skipWhitespace: Boolean = false

  def parseRow(w: String): Try[Strings] = parseAll(row, w) match {
    case Success(s, _) => scala.util.Success(s)
    case Failure(x, _) => scala.util.Failure(formException(w, x))
    case Error(x, _) => scala.util.Failure(formException(w, x))
  }

  def row: Parser[Strings] = rep1sep(cell, delimiter)

  def cell: Parser[String] = quotedString | list | string | failure("invalid string")

  def quotedString: Parser[String] = quotedStringWithQuotes | pureQuotedString

  def pureQuotedString: Parser[String] = quote ~> stringInQuotes <~ quote

  def stringInQuotes: Parser[String] = s"""[^$quote]*""".r

  def quotedStringWithQuotes: Parser[String] = quotedStringWithQuotesAsList ^^ (ws => ws.mkString(s"$quote"))

  def quotedStringWithQuotesAsList: Parser[Seq[String]] = quote ~> repsep(stringInQuotes, s"$quote$quote") <~ quote

  def list: Parser[String] = getOpenChar ~> (component ~ listSeparator ~ rep1sep(component, listSeparator)) <~ getCloseChar ^^ { case x ~ _ ~ xs => (x +: xs).mkString("{", ",", "}") }

  private def component: Parser[String] = s"""[^,$listSeparator}]+""".r

<<<<<<< HEAD
  private def getOpenChar: Parser[String] = s"${enclosures.headOption.getOrElse("")}"

  private def getCloseChar: Parser[String] = s"${enclosures.lastOption.getOrElse("")}"
=======
  private def getOpenChar: Parser[String] = if (enclosures.nonEmpty) s"${enclosures.head}" else ""

  private def getCloseChar: Parser[String] = if (enclosures.nonEmpty) s"${enclosures.last}" else ""
>>>>>>> 4b5eb0ec

  private def formException(row: String, x: String) = ParserException(s"Cannot parse row '$row' due to: $x")

  override def toString: String = s"""LineParser: delimiter=$delimiter, string=$string, listSeparator='$listSeparator', enclosures='$enclosures', quote="$quote""""

  private def getDelimiterChar: Char = {
<<<<<<< HEAD
    @scala.annotation.tailrec
=======
    @tailrec
>>>>>>> 4b5eb0ec
    def inner(w: Seq[Char], escaped: Boolean): Char =
      w match {
        case h :: t =>
          if (escaped) h match {
            case 't' => '\t'
            case '\\' => '\\'
            case 'n' => '\n'
            case 'r' => '\r'
            case 'd' => '0'
            case 'f' => '\f'
            case 'b' => '\b'
            case _ => h
          }
          else h match {
            case '[' | '{' => inner(t, escaped = false)
            case '\\' => inner(t, escaped = true)
            case '^' => throw ParserException(s"Cannot get a delimiter from ${delimiter.regex} (unsupported)")
            case _ => h
          }
        case Nil => throw ParserException(s"Cannot get a delimiter from ${delimiter.regex}")
      }

    inner(delimiter.regex.toList, escaped = false)
  }

  private def runChecks(): Unit = {
    def check[X](parser: Parser[X], input: String, matchedValue: X) = Try(parseAll(parser, input) match {
      case Success(`matchedValue`, _) =>
      case Failure(z, _) => throw ParserException(s"Warning: (LineParser constructor validity check): '$input' did not result in $matchedValue because: $z")
      case Error(z, _) => throw ParserException(s"Warning: (LineParser constructor validity check): '$input' did not result in $matchedValue because: $z")
    })

    implicit class Trial(x: Try[Unit]) {
      def squawk(): Unit = x match {
        case scala.util.Failure(z) => System.err.println(z)
        case _ =>
      }

      def &&(y: Trial): Trial =
        if (x.isSuccess) y else x
    }

    (
      check(cell, "Hello", "Hello") &&
        //        check(cell, "http://www.imdb.com/title/tt0499549/?ref_=fn_tt_tt_1", "http://www.imdb.com/title/tt0499549/?ref_=fn_tt_tt_1") &&
        check(quotedString, s"""${quote}Hello${getDelimiterChar}Goodbye$quote""", s"""Hello${getDelimiterChar}Goodbye""")
      ).squawk()
  }

}

object LineParser {
  def apply(implicit c: RowConfig): LineParser = {
    // TODO should be logged.
    //		println(s"Constructing LineParser with an implicitly defined instance of RowConfig: $c")
    new LineParser(c.delimiter, c.string, c.listEnclosure, c.listSep, c.quote)
  }
}

case class ParserException(msg: String, e: Throwable = null) extends Exception(msg, e)<|MERGE_RESOLUTION|>--- conflicted
+++ resolved
@@ -53,26 +53,16 @@
 
   private def component: Parser[String] = s"""[^,$listSeparator}]+""".r
 
-<<<<<<< HEAD
   private def getOpenChar: Parser[String] = s"${enclosures.headOption.getOrElse("")}"
 
   private def getCloseChar: Parser[String] = s"${enclosures.lastOption.getOrElse("")}"
-=======
-  private def getOpenChar: Parser[String] = if (enclosures.nonEmpty) s"${enclosures.head}" else ""
-
-  private def getCloseChar: Parser[String] = if (enclosures.nonEmpty) s"${enclosures.last}" else ""
->>>>>>> 4b5eb0ec
 
   private def formException(row: String, x: String) = ParserException(s"Cannot parse row '$row' due to: $x")
 
   override def toString: String = s"""LineParser: delimiter=$delimiter, string=$string, listSeparator='$listSeparator', enclosures='$enclosures', quote="$quote""""
 
   private def getDelimiterChar: Char = {
-<<<<<<< HEAD
-    @scala.annotation.tailrec
-=======
     @tailrec
->>>>>>> 4b5eb0ec
     def inner(w: Seq[Char], escaped: Boolean): Char =
       w match {
         case h :: t =>
