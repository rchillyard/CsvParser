--- conflicted
+++ resolved
@@ -242,11 +242,7 @@
 
   def list: Parser[StringList] = "{" ~> strings <~ "}" | singleton
 
-<<<<<<< HEAD
   def strings: Parser[StringList] = repsep("""[^,\}]+""".r, ",")
-=======
-  def strings: Parser[StringList] = repsep("""[^,}]+""".r, ",")
->>>>>>> dc739259
 
   def singleton: Parser[StringList] = """\w*""".r ^^ { w: String => List(w) }
 }
